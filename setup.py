from setuptools import setup, find_packages

setup(
    name='geokit',
    version='1.3.0',
    author='GeoKit Developer Team',
    url='https://github.com/FZJ-IEK3-VSA/geokit',
    packages=find_packages(),
    include_package_data=True,
    install_requires=[
<<<<<<< HEAD
        "gdal>=2.4.0, !=3.0.*,!=3.1.*,!=3.2.*,!=3.3.*,!=3.5.*"
=======
        "gdal>=2.4.0, ==3.4.*",
>>>>>>> 155d8eb4
        "numpy",
        "descartes",
        "pandas",
        "scipy",
        "matplotlib",
        "smopy",
    ]
)<|MERGE_RESOLUTION|>--- conflicted
+++ resolved
@@ -8,11 +8,7 @@
     packages=find_packages(),
     include_package_data=True,
     install_requires=[
-<<<<<<< HEAD
-        "gdal>=2.4.0, !=3.0.*,!=3.1.*,!=3.2.*,!=3.3.*,!=3.5.*"
-=======
         "gdal>=2.4.0, ==3.4.*",
->>>>>>> 155d8eb4
         "numpy",
         "descartes",
         "pandas",
